# Tox (http://tox.testrun.org/) is a tool for running tests
# in multiple virtualenvs. This configuration file will run the
# test suite on all supported python versions. To use it, "pip install tox"
# and then run "tox" from this directory.

[tox]
<<<<<<< HEAD
envlist = py27, py32, py33, py34
=======
envlist = py26, py27, py32, py33, py34, py35
>>>>>>> 8674ec5b
skip_missing_interpreters = True

[testenv]
commands = {envpython} tests/runtests.py<|MERGE_RESOLUTION|>--- conflicted
+++ resolved
@@ -4,11 +4,7 @@
 # and then run "tox" from this directory.
 
 [tox]
-<<<<<<< HEAD
-envlist = py27, py32, py33, py34
-=======
-envlist = py26, py27, py32, py33, py34, py35
->>>>>>> 8674ec5b
+envlist = py27, py32, py33, py34, py35
 skip_missing_interpreters = True
 
 [testenv]

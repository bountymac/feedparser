# Character encoding routines
# Copyright 2010-2022 Kurt McKee <contactme@kurtmckee.org>
# Copyright 2002-2008 Mark Pilgrim
# All rights reserved.
#
# This file is a part of feedparser.
#
# Redistribution and use in source and binary forms, with or without modification,
# are permitted provided that the following conditions are met:
#
# * Redistributions of source code must retain the above copyright notice,
#   this list of conditions and the following disclaimer.
# * Redistributions in binary form must reproduce the above copyright notice,
#   this list of conditions and the following disclaimer in the documentation
#   and/or other materials provided with the distribution.
#
# THIS SOFTWARE IS PROVIDED BY THE COPYRIGHT HOLDERS AND CONTRIBUTORS 'AS IS'
# AND ANY EXPRESS OR IMPLIED WARRANTIES, INCLUDING, BUT NOT LIMITED TO, THE
# IMPLIED WARRANTIES OF MERCHANTABILITY AND FITNESS FOR A PARTICULAR PURPOSE
# ARE DISCLAIMED. IN NO EVENT SHALL THE COPYRIGHT OWNER OR CONTRIBUTORS BE
# LIABLE FOR ANY DIRECT, INDIRECT, INCIDENTAL, SPECIAL, EXEMPLARY, OR
# CONSEQUENTIAL DAMAGES (INCLUDING, BUT NOT LIMITED TO, PROCUREMENT OF
# SUBSTITUTE GOODS OR SERVICES; LOSS OF USE, DATA, OR PROFITS; OR BUSINESS
# INTERRUPTION) HOWEVER CAUSED AND ON ANY THEORY OF LIABILITY, WHETHER IN
# CONTRACT, STRICT LIABILITY, OR TORT (INCLUDING NEGLIGENCE OR OTHERWISE)
# ARISING IN ANY WAY OUT OF THE USE OF THIS SOFTWARE, EVEN IF ADVISED OF THE
# POSSIBILITY OF SUCH DAMAGE.

import codecs
import io
import re
<<<<<<< HEAD
from typing import Any, IO
=======
import typing as t
>>>>>>> 5fcb3aed

try:
    try:
        import cchardet as chardet # type: ignore[import]
    except ImportError:
        import chardet # type: ignore[no-redef]
except ImportError:
    lazy_chardet_encoding = None
else:
    def lazy_chardet_encoding(data):
        return chardet.detect(data)['encoding'] or ''

from .exceptions import (
    CharacterEncodingOverride,
    CharacterEncodingUnknown,
    NonXMLContentType,
)


# Each marker represents some of the characters of the opening XML
# processing instruction ('<?xm') in the specified encoding.
EBCDIC_MARKER = b'\x4C\x6F\xA7\x94'
UTF16BE_MARKER = b'\x00\x3C\x00\x3F'
UTF16LE_MARKER = b'\x3C\x00\x3F\x00'
UTF32BE_MARKER = b'\x00\x00\x00\x3C'
UTF32LE_MARKER = b'\x3C\x00\x00\x00'

ZERO_BYTES = '\x00\x00'

# Match the opening XML declaration.
# Example: <?xml version="1.0" encoding="utf-8"?>
RE_XML_DECLARATION = re.compile(r'^<\?xml[^>]*?>')

# Capture the value of the XML processing instruction's encoding attribute.
# Example: <?xml version="1.0" encoding="utf-8"?>
RE_XML_PI_ENCODING = re.compile(br'^<\?.*encoding=[\'"](.*?)[\'"].*\?>')


def parse_content_type(line: str) -> t.Tuple[str, str]:
    """Parse an HTTP Content-Type header.

    The return value will be a tuple of strings:
    the MIME type, and the value of the "charset" (if any).

    This is a custom replacement for Python's cgi.parse_header().
    The cgi module will be removed in Python 3.13.
    """

    chunks = line.split(";")
    if not chunks:
        return "", ""

    mime_type = chunks[0].strip()
    charset_value = ""
    for chunk in chunks[1:]:
        key, _, value = chunk.partition("=")
        if key.strip().lower() == "charset":
            charset_value = value.strip().strip("\"'")

    return mime_type, charset_value


def convert_to_utf8(http_headers, data, result):
    """Detect and convert the character encoding to UTF-8.

    http_headers is a dictionary
    data is a raw string (not Unicode)"""

    # This is so much trickier than it sounds, it's not even funny.
    # According to RFC 3023 ('XML Media Types'), if the HTTP Content-Type
    # is application/xml, application/*+xml,
    # application/xml-external-parsed-entity, or application/xml-dtd,
    # the encoding given in the charset parameter of the HTTP Content-Type
    # takes precedence over the encoding given in the XML prefix within the
    # document, and defaults to 'utf-8' if neither are specified.  But, if
    # the HTTP Content-Type is text/xml, text/*+xml, or
    # text/xml-external-parsed-entity, the encoding given in the XML prefix
    # within the document is ALWAYS IGNORED and only the encoding given in
    # the charset parameter of the HTTP Content-Type header should be
    # respected, and it defaults to 'us-ascii' if not specified.

    # Furthermore, discussion on the atom-syntax mailing list with the
    # author of RFC 3023 leads me to the conclusion that any document
    # served with a Content-Type of text/* and no charset parameter
    # must be treated as us-ascii.  (We now do this.)  And also that it
    # must always be flagged as non-well-formed.  (We now do this too.)

    # If Content-Type is unspecified (input was local file or non-HTTP source)
    # or unrecognized (server just got it totally wrong), then go by the
    # encoding given in the XML prefix of the document and default to
    # 'iso-8859-1' as per the HTTP specification (RFC 2616).

    # Then, assuming we didn't find a character encoding in the HTTP headers
    # (and the HTTP Content-type allowed us to look in the body), we need
    # to sniff the first few bytes of the XML data and try to determine
    # whether the encoding is ASCII-compatible.  Section F of the XML
    # specification shows the way here:
    # http://www.w3.org/TR/REC-xml/#sec-guessing-no-ext-info

    # If the sniffed encoding is not ASCII-compatible, we need to make it
    # ASCII compatible so that we can sniff further into the XML declaration
    # to find the encoding attribute, which will tell us the true encoding.

    # Of course, none of this guarantees that we will be able to parse the
    # feed in the declared character encoding (assuming it was declared
    # correctly, which many are not).  iconv_codec can help a lot;
    # you should definitely install it if you can.
    # http://cjkpython.i18n.org/

    bom_encoding = ''
    xml_encoding = ''

    # Look at the first few bytes of the document to guess what
    # its encoding may be. We only need to decode enough of the
    # document that we can use an ASCII-compatible regular
    # expression to search for an XML encoding declaration.
    # The heuristic follows the XML specification, section F:
    # http://www.w3.org/TR/REC-xml/#sec-guessing-no-ext-info
    # Check for BOMs first.
    if data[:4] == codecs.BOM_UTF32_BE:
        bom_encoding = 'utf-32be'
        data = data[4:]
    elif data[:4] == codecs.BOM_UTF32_LE:
        bom_encoding = 'utf-32le'
        data = data[4:]
    elif data[:2] == codecs.BOM_UTF16_BE and data[2:4] != ZERO_BYTES:
        bom_encoding = 'utf-16be'
        data = data[2:]
    elif data[:2] == codecs.BOM_UTF16_LE and data[2:4] != ZERO_BYTES:
        bom_encoding = 'utf-16le'
        data = data[2:]
    elif data[:3] == codecs.BOM_UTF8:
        bom_encoding = 'utf-8'
        data = data[3:]
    # Check for the characters '<?xm' in several encodings.
    elif data[:4] == EBCDIC_MARKER:
        bom_encoding = 'cp037'
    elif data[:4] == UTF16BE_MARKER:
        bom_encoding = 'utf-16be'
    elif data[:4] == UTF16LE_MARKER:
        bom_encoding = 'utf-16le'
    elif data[:4] == UTF32BE_MARKER:
        bom_encoding = 'utf-32be'
    elif data[:4] == UTF32LE_MARKER:
        bom_encoding = 'utf-32le'

    tempdata = data
    try:
        if bom_encoding:
            tempdata = data.decode(bom_encoding).encode('utf-8')
    except UnicodeDecodeError:
        xml_encoding_match = None
    else:
        xml_encoding_match = RE_XML_PI_ENCODING.match(tempdata)

    if xml_encoding_match:
        xml_encoding = xml_encoding_match.groups()[0].decode('utf-8').lower()
        # Normalize the xml_encoding if necessary.
        if bom_encoding and (xml_encoding in (
            'u16', 'utf-16', 'utf16', 'utf_16',
            'u32', 'utf-32', 'utf32', 'utf_32',
            'iso-10646-ucs-2', 'iso-10646-ucs-4',
            'csucs4', 'csunicode', 'ucs-2', 'ucs-4'
        )):
            xml_encoding = bom_encoding

    # Find the HTTP Content-Type and, hopefully, a character
    # encoding provided by the server. The Content-Type is used
    # to choose the "correct" encoding among the BOM encoding,
    # XML declaration encoding, and HTTP encoding, following the
    # heuristic defined in RFC 3023.
    http_content_type = http_headers.get('content-type') or ''
    http_content_type, http_encoding = parse_content_type(http_content_type)

    acceptable_content_type = 0
    application_content_types = ('application/xml', 'application/xml-dtd',
                                 'application/xml-external-parsed-entity')
    text_content_types = ('text/xml', 'text/xml-external-parsed-entity')
    json_content_types = ('application/feed+json', 'application/json')
    json = False
    if (
            http_content_type in application_content_types
            or (
                    http_content_type.startswith('application/')
                    and http_content_type.endswith('+xml')
            )
    ):
        acceptable_content_type = 1
        rfc3023_encoding = http_encoding or xml_encoding or 'utf-8'
    elif (
            http_content_type in text_content_types
            or (
                    http_content_type.startswith('text/')
                    and http_content_type.endswith('+xml')
            )
    ):
        acceptable_content_type = 1
        rfc3023_encoding = http_encoding or 'us-ascii'
    elif (
            http_content_type in json_content_types
            or (
                    not http_content_type
                    and data and data.lstrip()[0] == '{'
            )
    ):
        http_content_type = json_content_types[0]
        acceptable_content_type = 1
        json = True
        rfc3023_encoding = http_encoding or 'utf-8'  # RFC 7159, 8.1.
    elif http_content_type.startswith('text/'):
        rfc3023_encoding = http_encoding or 'us-ascii'
    elif http_headers and 'content-type' not in http_headers:
        rfc3023_encoding = xml_encoding or 'iso-8859-1'
    else:
        rfc3023_encoding = xml_encoding or 'utf-8'
    # gb18030 is a superset of gb2312, so always replace gb2312
    # with gb18030 for greater compatibility.
    if rfc3023_encoding.lower() == 'gb2312':
        rfc3023_encoding = 'gb18030'
    if xml_encoding.lower() == 'gb2312':
        xml_encoding = 'gb18030'

    # there are four encodings to keep track of:
    # - http_encoding is the encoding declared in the Content-Type HTTP header
    # - xml_encoding is the encoding declared in the <?xml declaration
    # - bom_encoding is the encoding sniffed from the first 4 bytes of the XML data
    # - rfc3023_encoding is the actual encoding, as per RFC 3023 and a variety of other conflicting specifications
    error = None

    if http_headers and (not acceptable_content_type):
        if 'content-type' in http_headers:
            msg = '%s is not an accepted media type' % http_headers['content-type']
        else:
            msg = 'no Content-type specified'
        error = NonXMLContentType(msg)

    # determine character encoding
    known_encoding = 0
    tried_encodings = []
    # try: HTTP encoding, declared XML encoding, encoding sniffed from BOM
    for proposed_encoding in (rfc3023_encoding, xml_encoding, bom_encoding,
                              lazy_chardet_encoding, 'utf-8', 'windows-1252', 'iso-8859-2'):
        if callable(proposed_encoding):
            proposed_encoding = proposed_encoding(data)
        if not proposed_encoding:
            continue
        if proposed_encoding in tried_encodings:
            continue
        tried_encodings.append(proposed_encoding)
        try:
            data = data.decode(proposed_encoding)
        except (UnicodeDecodeError, LookupError):
            pass
        else:
            known_encoding = 1
            if not json:
                # Update the encoding in the opening XML processing instruction.
                new_declaration = '''<?xml version='1.0' encoding='utf-8'?>'''
                if RE_XML_DECLARATION.search(data):
                    data = RE_XML_DECLARATION.sub(new_declaration, data)
                else:
                    data = new_declaration + '\n' + data
            data = data.encode('utf-8')
            break
    # if still no luck, give up
    if not known_encoding:
        error = CharacterEncodingUnknown(
            'document encoding unknown, I tried ' +
            '%s, %s, utf-8, windows-1252, and iso-8859-2 but nothing worked' %
            (rfc3023_encoding, xml_encoding))
        rfc3023_encoding = ''
    elif proposed_encoding != rfc3023_encoding:
        error = CharacterEncodingOverride(
            'document declared as %s, but parsed as %s' %
            (rfc3023_encoding, proposed_encoding))
        rfc3023_encoding = proposed_encoding

    result['content-type'] = http_content_type  # for selecting the parser
    result['encoding'] = rfc3023_encoding
    if error:
        result['bozo'] = True
        result['bozo_exception'] = error
    return data


# How much to read from a binary file in order to detect encoding.
# In inital tests, 4k was enough for ~160 mostly-English feeds;
# 64k seems like a safe margin.
CONVERT_FILE_PREFIX_LEN = 2 ** 16

# How much to read from a text file, and use as an utf-8 bytes prefix.
# Note that no encoding detection is needed in this case.
CONVERT_FILE_STR_PREFIX_LEN = 2 ** 13

CONVERT_FILE_TEST_CHUNK_LEN = 2 ** 16


def convert_file_to_utf8(http_headers, file, result, optimistic_encoding_detection=True):
    """Like convert_to_utf8(), but for a stream.

    Unlike convert_to_utf8(), do not read the the entire file in memory;
    instead, return a text stream that decodes it on the fly.
    This should consume significantly less memory,
    because it avoids (repeatedly) converting the entire file contents
    from bytes to str and back.

    To detect the encoding, only a prefix of the file contents is used.
    In rare cases, the wrong encoding may be detected for this prefix;
    use optimistic_encoding_detection=False to use the entire file contents
    (equivalent to a plain convert_to_utf8() call).

    Args:
        http_headers (dict): The response headers.
        file (IO[bytes] or IO[str]): A read()-able (binary) stream.
        result (dict): The result dictionary.
        optimistic_encoding_detection (bool):
            If true, use only a prefix of the file content to detect encoding.

    Returns:
        StreamFactory: a stream factory, with the detected encoding set, if any

    """
    # Currently, this wraps convert_to_utf8(), because the logic is simply
    # too complicated to ensure it's re-implemented correctly for a stream.
    # That said, it should be possible to change the implementation
    # transparently (not sure it's worth it, though).

    # If file is a text stream, we don't need to detect encoding;
    # we still need a bytes prefix to run functions on for side effects:
    # convert_to_utf8() to sniff / set result['content-type'], and
    # replace_doctype() to extract safe_entities.

    if isinstance(file.read(0), str):
        prefix = file.read(CONVERT_FILE_STR_PREFIX_LEN).encode('utf-8')
        prefix = convert_to_utf8(http_headers, prefix, result)
        result['encoding'] = 'utf-8'
        return StreamFactory(prefix, file, 'utf-8')

    if optimistic_encoding_detection:
        prefix = convert_file_prefix_to_utf8(http_headers, file, result)
        factory = StreamFactory(prefix, file, result.get('encoding'))

        # Before returning factory, ensure the entire file can be decoded;
        # if it cannot, fall back to convert_to_utf8().
        #
        # Not doing this means feedparser.parse() may raise UnicodeDecodeError
        # instead of setting bozo_exception to CharacterEncodingOverride,
        # breaking the 6.x API.

        try:
            text_file = factory.get_text_file()
        except MissingEncoding:
            return factory
        try:
            # read in chunks to limit memory usage
            while text_file.read(CONVERT_FILE_TEST_CHUNK_LEN):
                pass
        except UnicodeDecodeError:
            # fall back to convert_to_utf8()
            file = factory.get_binary_file()
        else:
            return factory

    # this shouldn't increase memory usage if file is BytesIO,
    # since BytesIO does copy-on-write; https://bugs.python.org/issue22003
    data = convert_to_utf8(http_headers, file.read(), result)

    # note that data *is* the prefix
    return StreamFactory(data, io.BytesIO(b''), result.get('encoding'))


def convert_file_prefix_to_utf8(
    http_headers, file: IO[bytes], result,
    *,
    prefix_len: int = CONVERT_FILE_PREFIX_LEN,
    read_to_ascii_len: int = 2**8,
) -> bytes:
    """Like convert_to_utf8(), but only use the prefix of a binary file.

    Set result like convert_to_utf8() would.

    Return the updated prefix, as bytes.

    """
    # This is complicated by convert_to_utf8() detecting the wrong encoding
    # if we have only part of the bytes that make a code-point:
    #
    # '😀'.encode('utf-8')      -> utf-8
    # '😀'.encode('utf-8')[:-1] -> windows-1252 + bozo

    prefix = file.read(prefix_len - 1)

    # reading up to after an ASCII byte increases
    # the likelihood of being on a code point boundary
    prefix += read_to_after_ascii_byte(file, read_to_ascii_len)

    # call convert_to_utf8() up to 4 times,
    # to make sure we eventually land on a code point boundary
    candidates = []
    for attempt in range(4):
        byte = file.read(1)

        # we're at the end of the file, and the loop already ran once
        if not byte and attempt != 0:
            break

        prefix += byte

        fake_result: Any = {}
        converted_prefix = convert_to_utf8(http_headers, prefix, fake_result)

        # an encoding was detected successfully, keep it
        if not fake_result.get('bozo'):
            break

        candidates.append((file.tell(), converted_prefix, fake_result))

    # no encoding was detected successfully, pick the "best" one
    else:

        def key(candidate):
            *_, result = candidate

            exc = result.get('bozo_exception')
            exc_score = 0
            if isinstance(exc, NonXMLContentType):
                exc_score = 20
            elif isinstance(exc, CharacterEncodingOverride):
                exc_score = 10

            return (
                exc_score,
                # prefer utf- encodings to anything else
                result.get('encoding').startswith('utf-')
            )

        candidates.sort(key=key)
        offset, converted_prefix, fake_result = candidates[-1]

        file.seek(offset)

    result.update(fake_result)
    return converted_prefix


def read_to_after_ascii_byte(file: IO[bytes], max_len: int) -> bytes:
    offset = file.tell()
    buffer = b''

    for _ in range(max_len):
        byte = file.read(1)

        # end of file, nothing to do
        if not byte:
            break

        buffer += byte

        # we stop after a ASCII character
        if byte < b'\x80':
            break

    # couldn't find an ASCII character, reset the file to the original offset
    else:
        file.seek(offset)
        return b''

    return buffer


class MissingEncoding(io.UnsupportedOperation):
    pass


class StreamFactory:

    """Decode on the fly a binary stream that *may* have a known encoding.

    If the underlying stream is seekable, it is possible to call
    the get_{text,binary}_file() methods more than once.

    """

    def __init__(self, prefix: bytes, file, encoding=None):
        self.prefix = prefix
        self.file = ResetFileWrapper(file)
        self.encoding = encoding
        self.should_reset = False

    def get_text_file(self, fallback_encoding=None, errors='strict'):
        encoding = self.encoding or fallback_encoding
        if encoding is None:
            raise MissingEncoding("cannot create text stream without encoding")

        if isinstance(self.file.read(0), str):
            file = PrefixFileWrapper(self.prefix.decode(encoding), self.file)
        else:
            file = PrefixFileWrapper(
                self.prefix.decode('utf-8', errors),
                codecs.getreader(encoding)(self.file, errors)
            )

        self.reset()
        return file

    def get_binary_file(self):
        if isinstance(self.file.read(0), str):
            raise io.UnsupportedOperation("underlying stream is text, not binary") from None

        file = PrefixFileWrapper(self.prefix, self.file)

        self.reset()
        return file

    def get_file(self):
        try:
            return self.get_text_file()
        except MissingEncoding:
            return self.get_binary_file()

    def reset(self):
        if self.should_reset:
            self.file.reset()
        self.should_reset = True


class ResetFileWrapper:
    """Given a seekable file, allow reading its content again
    (from the current position) by calling reset().

    """
    def __init__(self, file):
        self.file = file
        try:
            self.file_initial_offset = file.tell()
        except OSError:
            self.file_initial_offset = None

    def read(self, size=-1):
        return self.file.read(size)

    def reset(self):
        # raises io.UnsupportedOperation if the underlying stream is not seekable
        self.file.seek(self.file_initial_offset)


class PrefixFileWrapper:
    """Stitch a (possibly modified) prefix and a file into a new file object.

    >>> file = io.StringIO('abcdef')
    >>> file.read(2)
    'ab'
    >>> wrapped = PrefixFileWrapper(file.read(2).upper(), file)
    >>> wrapped.read()
    'CDef'

    """
    def __init__(self, prefix, file):
        self.prefix = prefix
        self.file = file
        self.offset = 0

    def read(self, size=-1):
        buffer = self.file.read(0)

        if self.offset < len(self.prefix):
            if size < 0:
                chunk = self.prefix
            else:
                chunk = self.prefix[self.offset : self.offset+size]
                size -= len(chunk)
            buffer += chunk
            self.offset += len(chunk)

        while True:
            chunk = self.file.read(size)
            if not chunk:
                break
            buffer += chunk
            self.offset += len(chunk)

            if size <= 0:
                break

            size -= len(chunk)

        return buffer

    def close(self):
        # do not touch the underlying stream
        pass
<|MERGE_RESOLUTION|>--- conflicted
+++ resolved
@@ -29,11 +29,7 @@
 import codecs
 import io
 import re
-<<<<<<< HEAD
-from typing import Any, IO
-=======
 import typing as t
->>>>>>> 5fcb3aed
 
 try:
     try:
@@ -406,7 +402,7 @@
 
 
 def convert_file_prefix_to_utf8(
-    http_headers, file: IO[bytes], result,
+    http_headers, file: t.IO[bytes], result,
     *,
     prefix_len: int = CONVERT_FILE_PREFIX_LEN,
     read_to_ascii_len: int = 2**8,
@@ -442,7 +438,7 @@
 
         prefix += byte
 
-        fake_result: Any = {}
+        fake_result: t.Any = {}
         converted_prefix = convert_to_utf8(http_headers, prefix, fake_result)
 
         # an encoding was detected successfully, keep it
@@ -479,7 +475,7 @@
     return converted_prefix
 
 
-def read_to_after_ascii_byte(file: IO[bytes], max_len: int) -> bytes:
+def read_to_after_ascii_byte(file: t.IO[bytes], max_len: int) -> bytes:
     offset = file.tell()
     buffer = b''
 
